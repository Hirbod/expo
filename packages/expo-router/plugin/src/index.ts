import { ConfigPlugin, withInfoPlist } from 'expo/config-plugins';
import { validate } from 'schema-utils';

const schema = require('../options.json');

const withExpoHeadIos: ConfigPlugin = (config) => {
  return withInfoPlist(config, (config) => {
    // TODO: Add a way to enable this...
    // config.modResults.CoreSpotlightContinuation = true;

    // $(PRODUCT_BUNDLE_IDENTIFIER).expo.index_route
    if (!Array.isArray(config.modResults.NSUserActivityTypes)) {
      config.modResults.NSUserActivityTypes = [];
    }
    // This ensures that stored `NSUserActivityType`s can be opened in-app.
    // This is important for moving between native devices or from opening a link that was saved
    // in a Quick Note or Siri Reminder.
    config.modResults.NSUserActivityTypes.push('$(PRODUCT_BUNDLE_IDENTIFIER).expo.index_route');
    return config;
  });
};

const withRouter: ConfigPlugin<
  {
    /** Production origin URL where assets in the public folder are hosted. The fetch function is polyfilled to support relative requests from this origin in production, development origin is inferred using the Expo CLI development server. */
    origin?: string;
    /** A more specific origin URL used in the `expo-router/head` module for iOS handoff. Defaults to `origin`. */
    headOrigin?: string;
    /** Changes the routes directory from `app` to another value. Defaults to `app`. Avoid using this property. */
<<<<<<< HEAD
    unstable_src?: string;
    /** Should Async Routes be enabled. `production` is currently web-only and will be disabled on native. */
=======
    root?: string;
    /** Should Async Routes be enabled, currently only `development` is supported. */
>>>>>>> 8346be68
    asyncRoutes?: string | { android?: string; ios?: string; web?: string; default?: string };
  } | void
> = (config, _props) => {
  const props = _props || {};
  validate(schema, props);

  withExpoHeadIos(config);

  return {
    ...config,
    extra: {
      ...config.extra,
      router: {
        origin: false,
        ...config.extra?.router,
        ...props,
      },
    },
  };
};

export default withRouter;<|MERGE_RESOLUTION|>--- conflicted
+++ resolved
@@ -26,14 +26,9 @@
     origin?: string;
     /** A more specific origin URL used in the `expo-router/head` module for iOS handoff. Defaults to `origin`. */
     headOrigin?: string;
-    /** Changes the routes directory from `app` to another value. Defaults to `app`. Avoid using this property. */
-<<<<<<< HEAD
-    unstable_src?: string;
     /** Should Async Routes be enabled. `production` is currently web-only and will be disabled on native. */
-=======
     root?: string;
     /** Should Async Routes be enabled, currently only `development` is supported. */
->>>>>>> 8346be68
     asyncRoutes?: string | { android?: string; ios?: string; web?: string; default?: string };
   } | void
 > = (config, _props) => {
