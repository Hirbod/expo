--- conflicted
+++ resolved
@@ -49,11 +49,7 @@
 react_native_web_1.AppRegistry.registerComponent('App', () => ExpoRoot_1.ExpoRoot);
 /** Get the linking manifest from a Node.js process. */
 async function getManifest(options) {
-<<<<<<< HEAD
-    const routeTree = (0, getRoutes_1.getRoutes)(_ctx_1.ctx, { preserveApiRoutes: true, ...options });
-=======
     const routeTree = (0, getRoutes_1.getRoutes)(_ctx_1.ctx, options);
->>>>>>> 6c5f8b44
     if (!routeTree) {
         throw new Error('No routes found');
     }
