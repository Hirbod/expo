/**
 * Copyright © 2022 650 Industries.
 *
 * This source code is licensed under the MIT license found in the
 * LICENSE file in the root directory of this source tree.
 */
import { getConfig } from '@expo/config';
import * as runtimeEnv from '@expo/env';
import { SerialAsset } from '@expo/metro-config/build/serializer/serializerAssets';
import chalk from 'chalk';
import { AssetData } from 'metro';
import fetch from 'node-fetch';
import path from 'path';

import { bundleApiRoute, rebundleApiRoute } from './bundleApiRoutes';
import { createRouteHandlerMiddleware } from './createServerRouteMiddleware';
import { ExpoRouterServerManifestV1, fetchManifest } from './fetchRouterManifest';
import { instantiateMetroAsync } from './instantiateMetro';
import { metroWatchTypeScriptFiles } from './metroWatchTypeScriptFiles';
import { getRouterDirectoryModuleIdWithManifest, isApiRouteConvention } from './router';
import { serializeHtmlWithAssets } from './serializeHtml';
import { observeApiRouteChanges, observeFileChanges } from './waitForMetroToObserveTypeScriptFile';
import { ExportAssetMap } from '../../../export/saveAssets';
import { Log } from '../../../log';
import getDevClientProperties from '../../../utils/analytics/getDevClientProperties';
import { logEventAsync } from '../../../utils/analytics/rudderstackClient';
import { CommandError } from '../../../utils/errors';
import { getFreePortAsync } from '../../../utils/port';
import { BundlerDevServer, BundlerStartOptions, DevServerInstance } from '../BundlerDevServer';
import { getStaticRenderFunctions } from '../getStaticRenderFunctions';
import { ContextModuleSourceMapsMiddleware } from '../middleware/ContextModuleSourceMapsMiddleware';
import { CreateFileMiddleware } from '../middleware/CreateFileMiddleware';
import { DevToolsPluginMiddleware } from '../middleware/DevToolsPluginMiddleware';
import { FaviconMiddleware } from '../middleware/FaviconMiddleware';
import { HistoryFallbackMiddleware } from '../middleware/HistoryFallbackMiddleware';
import { InterstitialPageMiddleware } from '../middleware/InterstitialPageMiddleware';
import { resolveMainModuleName } from '../middleware/ManifestMiddleware';
import { ReactDevToolsPageMiddleware } from '../middleware/ReactDevToolsPageMiddleware';
import {
  DeepLinkHandler,
  RuntimeRedirectMiddleware,
} from '../middleware/RuntimeRedirectMiddleware';
import { ServeStaticMiddleware } from '../middleware/ServeStaticMiddleware';
import {
  shouldEnableAsyncImports,
  createBundleUrlPath,
  getBaseUrlFromExpoConfig,
  getAsyncRoutesFromExpoConfig,
} from '../middleware/metroOptions';
import { prependMiddleware } from '../middleware/mutations';
import { startTypescriptTypeGenerationAsync } from '../type-generation/startTypescriptTypeGeneration';

export type ExpoRouterRuntimeManifest = Awaited<
  ReturnType<typeof import('expo-router/build/static/renderStaticContent').getManifest>
>;

export class ForwardHtmlError extends CommandError {
  constructor(
    message: string,
    public html: string,
    public statusCode: number
  ) {
    super(message);
  }
}

const debug = require('debug')('expo:start:server:metro') as typeof console.log;

/** Default port to use for apps running in Expo Go. */
const EXPO_GO_METRO_PORT = 8081;

/** Default port to use for apps that run in standard React Native projects or Expo Dev Clients. */
const DEV_CLIENT_METRO_PORT = 8081;

export class MetroBundlerDevServer extends BundlerDevServer {
  private metro: import('metro').Server | null = null;

  get name(): string {
    return 'metro';
  }

  async resolvePortAsync(options: Partial<BundlerStartOptions> = {}): Promise<number> {
    const port =
      // If the manually defined port is busy then an error should be thrown...
      options.port ??
      // Otherwise use the default port based on the runtime target.
      (options.devClient
        ? // Don't check if the port is busy if we're using the dev client since most clients are hardcoded to 8081.
          Number(process.env.RCT_METRO_PORT) || DEV_CLIENT_METRO_PORT
        : // Otherwise (running in Expo Go) use a free port that falls back on the classic 8081 port.
          await getFreePortAsync(EXPO_GO_METRO_PORT));

    return port;
  }

  async exportExpoRouterApiRoutesAsync({
    mode,
    outputDir,
    prerenderManifest,
    baseUrl,
    routerRoot,
  }: {
    mode: 'development' | 'production';
    outputDir: string;
    // This does not contain the API routes info.
    prerenderManifest: ExpoRouterServerManifestV1;
    baseUrl: string;
    routerRoot: string;
  }): Promise<{ files: ExportAssetMap; manifest: ExpoRouterServerManifestV1<string> }> {
    const appDir = path.join(this.projectRoot, routerRoot);
    const manifest = await this.getExpoRouterRoutesManifestAsync({ appDir });

    const files: ExportAssetMap = new Map();

    for (const route of manifest.apiRoutes) {
      const filepath = path.join(appDir, route.file);
      const contents = await bundleApiRoute(this.projectRoot, filepath, {
        mode,
        routerRoot,
        port: this.getInstance()?.location.port,
        shouldThrow: true,
        baseUrl,
      });
      const artifactFilename = path.join(
        outputDir,
        path.relative(appDir, filepath.replace(/\.[tj]sx?$/, '.js'))
      );
      if (contents) {
        files.set(artifactFilename, { contents });
      }
      // Remap the manifest files to represent the output files.
      route.file = artifactFilename;
    }

    return {
      manifest: {
        ...manifest,
        htmlRoutes: prerenderManifest.htmlRoutes,
      },
      files,
    };
  }

  async getExpoRouterRoutesManifestAsync({ appDir }: { appDir: string }) {
    // getBuiltTimeServerManifest
    const manifest = await fetchManifest(this.projectRoot, {
      asJson: true,
      appDir,
    });

    if (!manifest) {
      throw new CommandError(
        'EXPO_ROUTER_SERVER_MANIFEST',
        'Unexpected error: server manifest could not be fetched.'
      );
    }

    return manifest;
  }

  async getStaticRenderFunctionAsync({
    mode,
    minify = mode !== 'development',
    baseUrl,
    routerRoot,
  }: {
    mode: 'development' | 'production';
    minify?: boolean;
    baseUrl: string;
<<<<<<< HEAD
  }): Promise<{
    serverManifest: ExpoRouterServerManifestV1;
    manifest: ExpoRouterRuntimeManifest;
    renderAsync: (path: string) => Promise<string>;
  }> {
=======
    routerRoot: string;
  }) {
>>>>>>> 8346be68
    const url = this.getDevServerUrl()!;

    const { getStaticContent, getManifest, getBuildTimeServerManifestAsync } =
      await getStaticRenderFunctions(this.projectRoot, url, {
        minify,
        dev: mode !== 'production',
        // Ensure the API Routes are included
        environment: 'node',
        baseUrl,
        routerRoot,
      });

    return {
      serverManifest: await getBuildTimeServerManifestAsync(),
      // Get routes from Expo Router.
      manifest: await getManifest({ fetchData: true, preserveApiRoutes: false }),
      // Get route generating function
      async renderAsync(path: string) {
        return await getStaticContent(new URL(path, url));
      },
    };
  }

  async getStaticResourcesAsync({
    mode,
    minify = mode !== 'development',
    includeSourceMaps,
    baseUrl,
    mainModuleName,
    isExporting,
<<<<<<< HEAD
    asyncRoutes,
=======
    routerRoot,
>>>>>>> 8346be68
  }: {
    isExporting: boolean;
    mode: string;
    minify?: boolean;
    includeSourceMaps?: boolean;
    baseUrl?: string;
    mainModuleName?: string;
<<<<<<< HEAD
    asyncRoutes: boolean;
=======
    routerRoot: string;
>>>>>>> 8346be68
  }): Promise<{ artifacts: SerialAsset[]; assets?: AssetData[] }> {
    const devBundleUrlPathname = createBundleUrlPath({
      platform: 'web',
      mode,
      minify,
      environment: 'client',
      serializerOutput: 'static',
      serializerIncludeMaps: includeSourceMaps,
      mainModuleName:
        mainModuleName ?? resolveMainModuleName(this.projectRoot, { platform: 'web' }),
      lazy: shouldEnableAsyncImports(this.projectRoot),
      asyncRoutes,
      baseUrl,
      isExporting,
      routerRoot,
    });

    const bundleUrl = new URL(devBundleUrlPathname, this.getDevServerUrl()!);

    // Fetch the generated HTML from our custom Metro serializer
    const results = await fetch(bundleUrl.toString());

    const txt = await results.text();

    let data: any;
    try {
      data = JSON.parse(txt);
    } catch (error: any) {
      debug(txt);

      // Metro can throw this error when the initial module id cannot be resolved.
      if (!results.ok && txt.startsWith('<!DOCTYPE html>')) {
        throw new ForwardHtmlError(
          `Metro failed to bundle the project. Check the console for more information.`,
          txt,
          results.status
        );
      }

      Log.error(
        'Failed to generate resources with Metro, the Metro config may not be using the correct serializer. Ensure the metro.config.js is extending the expo/metro-config and is not overriding the serializer.'
      );
      throw error;
    }

    // NOTE: This could potentially need more validation in the future.
    if ('artifacts' in data && Array.isArray(data.artifacts)) {
      return data;
    }

    if (data != null && (data.errors || data.type?.match(/.*Error$/))) {
      // {
      //   type: 'InternalError',
      //   errors: [],
      //   message: 'Metro has encountered an error: While trying to resolve module `stylis` from file `/Users/evanbacon/Documents/GitHub/lab/emotion-error-test/node_modules/@emotion/cache/dist/emotion-cache.browser.esm.js`, the package `/Users/evanbacon/Documents/GitHub/lab/emotion-error-test/node_modules/stylis/package.json` was successfully found. However, this package itself specifies a `main` module field that could not be resolved (`/Users/evanbacon/Documents/GitHub/lab/emotion-error-test/node_modules/stylis/dist/stylis.mjs`. Indeed, none of these files exist:\n' +
      //     '\n' +
      //     '  * /Users/evanbacon/Documents/GitHub/lab/emotion-error-test/node_modules/stylis/dist/stylis.mjs(.web.ts|.ts|.web.tsx|.tsx|.web.js|.js|.web.jsx|.jsx|.web.json|.json|.web.cjs|.cjs|.web.scss|.scss|.web.sass|.sass|.web.css|.css)\n' +
      //     '  * /Users/evanbacon/Documents/GitHub/lab/emotion-error-test/node_modules/stylis/dist/stylis.mjs/index(.web.ts|.ts|.web.tsx|.tsx|.web.js|.js|.web.jsx|.jsx|.web.json|.json|.web.cjs|.cjs|.web.scss|.scss|.web.sass|.sass|.web.css|.css): /Users/evanbacon/Documents/GitHub/lab/emotion-error-test/node_modules/metro/src/node-haste/DependencyGraph.js (289:17)\n' +
      //     '\n' +
      //     '\x1B[0m \x1B[90m 287 |\x1B[39m         }\x1B[0m\n' +
      //     '\x1B[0m \x1B[90m 288 |\x1B[39m         \x1B[36mif\x1B[39m (error \x1B[36minstanceof\x1B[39m \x1B[33mInvalidPackageError\x1B[39m) {\x1B[0m\n' +
      //     '\x1B[0m\x1B[31m\x1B[1m>\x1B[22m\x1B[39m\x1B[90m 289 |\x1B[39m           \x1B[36mthrow\x1B[39m \x1B[36mnew\x1B[39m \x1B[33mPackageResolutionError\x1B[39m({\x1B[0m\n' +
      //     '\x1B[0m \x1B[90m     |\x1B[39m                 \x1B[31m\x1B[1m^\x1B[22m\x1B[39m\x1B[0m\n' +
      //     '\x1B[0m \x1B[90m 290 |\x1B[39m             packageError\x1B[33m:\x1B[39m error\x1B[33m,\x1B[39m\x1B[0m\n' +
      //     '\x1B[0m \x1B[90m 291 |\x1B[39m             originModulePath\x1B[33m:\x1B[39m \x1B[36mfrom\x1B[39m\x1B[33m,\x1B[39m\x1B[0m\n' +
      //     '\x1B[0m \x1B[90m 292 |\x1B[39m             targetModuleName\x1B[33m:\x1B[39m to\x1B[33m,\x1B[39m\x1B[0m'
      // }
      // The Metro logger already showed this error.
      throw new Error(data.message);
    }

    throw new Error(
      'Invalid resources returned from the Metro serializer. Expected array, found: ' + data
    );
  }

  private async getStaticPageAsync(
    pathname: string,
    {
      mode,
      minify = mode !== 'development',
      baseUrl,
      routerRoot,
      isExporting,
      asyncRoutes,
    }: {
      isExporting: boolean;
      mode: 'development' | 'production';
      minify?: boolean;
      baseUrl: string;
<<<<<<< HEAD
      asyncRoutes: boolean;
=======
      routerRoot: string;
>>>>>>> 8346be68
    }
  ) {
    const devBundleUrlPathname = createBundleUrlPath({
      platform: 'web',
      mode,
      environment: 'client',
      mainModuleName: resolveMainModuleName(this.projectRoot, { platform: 'web' }),
      lazy: shouldEnableAsyncImports(this.projectRoot),
      baseUrl,
      isExporting,
<<<<<<< HEAD
      asyncRoutes,
=======
      routerRoot,
>>>>>>> 8346be68
    });

    const bundleStaticHtml = async (): Promise<string> => {
      const { getStaticContent } = await getStaticRenderFunctions(
        this.projectRoot,
        this.getDevServerUrl()!,
        {
          minify: false,
          dev: mode !== 'production',
          // Ensure the API Routes are included
          environment: 'node',
          baseUrl,
          routerRoot,
        }
      );

      const location = new URL(pathname, this.getDevServerUrl()!);
      return await getStaticContent(location);
    };

    const [{ artifacts: resources }, staticHtml] = await Promise.all([
<<<<<<< HEAD
      this.getStaticResourcesAsync({ isExporting, mode, minify, baseUrl, asyncRoutes }),
=======
      this.getStaticResourcesAsync({ isExporting, mode, minify, baseUrl, routerRoot }),
>>>>>>> 8346be68
      bundleStaticHtml(),
    ]);
    const content = serializeHtmlWithAssets({
      mode,
      resources,
      template: staticHtml,
      devBundleUrl: devBundleUrlPathname,
      baseUrl,
    });
    return {
      content,
      resources,
    };
  }

  async watchEnvironmentVariables() {
    if (!this.instance) {
      throw new Error(
        'Cannot observe environment variable changes without a running Metro instance.'
      );
    }
    if (!this.metro) {
      // This can happen when the run command is used and the server is already running in another
      // process.
      debug('Skipping Environment Variable observation because Metro is not running (headless).');
      return;
    }

    const envFiles = runtimeEnv
      .getFiles(process.env.NODE_ENV)
      .map((fileName) => path.join(this.projectRoot, fileName));

    observeFileChanges(
      {
        metro: this.metro,
        server: this.instance.server,
      },
      envFiles,
      () => {
        debug('Reloading environment variables...');
        // Force reload the environment variables.
        runtimeEnv.load(this.projectRoot, { force: true });
      }
    );
  }

  protected async startImplementationAsync(
    options: BundlerStartOptions
  ): Promise<DevServerInstance> {
    options.port = await this.resolvePortAsync(options);
    this.urlCreator = this.getUrlCreator(options);

    const parsedOptions = {
      port: options.port,
      maxWorkers: options.maxWorkers,
      resetCache: options.resetDevServer,

      // Use the unversioned metro config.
      // TODO: Deprecate this property when expo-cli goes away.
      unversioned: false,
    };

    // Required for symbolication:
    process.env.EXPO_DEV_SERVER_ORIGIN = `http://localhost:${options.port}`;

    const { metro, server, middleware, messageSocket } = await instantiateMetroAsync(
      this,
      parsedOptions,
      {
        isExporting: !!options.isExporting,
      }
    );

    const manifestMiddleware = await this.getManifestMiddlewareAsync(options);

    // Important that we noop source maps for context modules as soon as possible.
    prependMiddleware(middleware, new ContextModuleSourceMapsMiddleware().getHandler());

    // We need the manifest handler to be the first middleware to run so our
    // routes take precedence over static files. For example, the manifest is
    // served from '/' and if the user has an index.html file in their project
    // then the manifest handler will never run, the static middleware will run
    // and serve index.html instead of the manifest.
    // https://github.com/expo/expo/issues/13114
    prependMiddleware(middleware, manifestMiddleware.getHandler());

    middleware.use(
      new InterstitialPageMiddleware(this.projectRoot, {
        // TODO: Prevent this from becoming stale.
        scheme: options.location.scheme ?? null,
      }).getHandler()
    );
    middleware.use(new ReactDevToolsPageMiddleware(this.projectRoot).getHandler());
    middleware.use(
      new DevToolsPluginMiddleware(this.projectRoot, this.devToolsPluginManager).getHandler()
    );

    const deepLinkMiddleware = new RuntimeRedirectMiddleware(this.projectRoot, {
      onDeepLink: getDeepLinkHandler(this.projectRoot),
      getLocation: ({ runtime }) => {
        if (runtime === 'custom') {
          return this.urlCreator?.constructDevClientUrl();
        } else {
          return this.urlCreator?.constructUrl({
            scheme: 'exp',
          });
        }
      },
    });
    middleware.use(deepLinkMiddleware.getHandler());

    middleware.use(new CreateFileMiddleware(this.projectRoot).getHandler());

    // Append support for redirecting unhandled requests to the index.html page on web.
    if (this.isTargetingWeb()) {
      const { exp } = getConfig(this.projectRoot, { skipSDKVersionRequirement: true });
      const useServerRendering = ['static', 'server'].includes(exp.web?.output ?? '');

      // This MUST be after the manifest middleware so it doesn't have a chance to serve the template `public/index.html`.
      middleware.use(new ServeStaticMiddleware(this.projectRoot).getHandler());

      // This should come after the static middleware so it doesn't serve the favicon from `public/favicon.ico`.
      middleware.use(new FaviconMiddleware(this.projectRoot).getHandler());

      if (useServerRendering) {
        const baseUrl = getBaseUrlFromExpoConfig(exp);
<<<<<<< HEAD
        const asyncRoutes = getAsyncRoutesFromExpoConfig(exp, options.mode ?? 'development', 'web');
        const appDir = getRouterDirectoryWithManifest(this.projectRoot, exp);
=======
        const routerRoot = getRouterDirectoryModuleIdWithManifest(this.projectRoot, exp);
        const appDir = path.join(this.projectRoot, routerRoot);
>>>>>>> 8346be68
        middleware.use(
          createRouteHandlerMiddleware(this.projectRoot, {
            ...options,
            appDir,
            baseUrl,
            routerRoot,
            getWebBundleUrl: manifestMiddleware.getWebBundleUrl.bind(manifestMiddleware),
            getStaticPageAsync: (pathname) => {
              return this.getStaticPageAsync(pathname, {
                isExporting: !!options.isExporting,
                mode: options.mode ?? 'development',
                minify: options.minify,
                baseUrl,
<<<<<<< HEAD
                asyncRoutes,
=======
                routerRoot,
>>>>>>> 8346be68
              });
            },
          })
        );

        // @ts-expect-error: TODO
        if (exp.web?.output === 'server') {
          // Cache observation for API Routes...
          observeApiRouteChanges(
            appDir,
            {
              metro,
              server,
            },
            async (filepath, op) => {
              if (isApiRouteConvention(filepath)) {
                debug(`[expo-cli] ${op} ${filepath}`);
                if (op === 'change' || op === 'add') {
                  rebundleApiRoute(this.projectRoot, filepath, {
                    ...options,
                    routerRoot,
                    baseUrl,
                  });
                }

                if (op === 'delete') {
                  // TODO: Cancel the bundling of the deleted route.
                }
              }
            }
          );
        }
      } else {
        // This MUST run last since it's the fallback.
        middleware.use(
          new HistoryFallbackMiddleware(manifestMiddleware.getHandler().internal).getHandler()
        );
      }
    }
    // Extend the close method to ensure that we clean up the local info.
    const originalClose = server.close.bind(server);

    server.close = (callback?: (err?: Error) => void) => {
      return originalClose((err?: Error) => {
        this.instance = null;
        this.metro = null;
        callback?.(err);
      });
    };

    this.metro = metro;
    return {
      server,
      location: {
        // The port is the main thing we want to send back.
        port: options.port,
        // localhost isn't always correct.
        host: 'localhost',
        // http is the only supported protocol on native.
        url: `http://localhost:${options.port}`,
        protocol: 'http',
      },
      middleware,
      messageSocket,
    };
  }

  public async waitForTypeScriptAsync(): Promise<boolean> {
    if (!this.instance) {
      throw new Error('Cannot wait for TypeScript without a running server.');
    }

    return new Promise<boolean>((resolve) => {
      if (!this.metro) {
        // This can happen when the run command is used and the server is already running in another
        // process. In this case we can't wait for the TypeScript check to complete because we don't
        // have access to the Metro server.
        debug('Skipping TypeScript check because Metro is not running (headless).');
        return resolve(false);
      }

      const off = metroWatchTypeScriptFiles({
        projectRoot: this.projectRoot,
        server: this.instance!.server,
        metro: this.metro,
        tsconfig: true,
        throttle: true,
        eventTypes: ['change', 'add'],
        callback: async () => {
          // Run once, this prevents the TypeScript project prerequisite from running on every file change.
          off();
          const { TypeScriptProjectPrerequisite } = await import(
            '../../doctor/typescript/TypeScriptProjectPrerequisite.js'
          );

          try {
            const req = new TypeScriptProjectPrerequisite(this.projectRoot);
            await req.bootstrapAsync();
            resolve(true);
          } catch (error: any) {
            // Ensure the process doesn't fail if the TypeScript check fails.
            // This could happen during the install.
            Log.log();
            Log.error(
              chalk.red`Failed to automatically setup TypeScript for your project. Try restarting the dev server to fix.`
            );
            Log.exception(error);
            resolve(false);
          }
        },
      });
    });
  }

  public async startTypeScriptServices() {
    return startTypescriptTypeGenerationAsync({
      server: this.instance?.server,
      metro: this.metro,
      projectRoot: this.projectRoot,
    });
  }

  protected getConfigModuleIds(): string[] {
    return ['./metro.config.js', './metro.config.json', './rn-cli.config.js'];
  }
}

export function getDeepLinkHandler(projectRoot: string): DeepLinkHandler {
  return async ({ runtime }) => {
    if (runtime === 'expo') return;
    const { exp } = getConfig(projectRoot);
    await logEventAsync('dev client start command', {
      status: 'started',
      ...getDevClientProperties(projectRoot, exp),
    });
  };
}<|MERGE_RESOLUTION|>--- conflicted
+++ resolved
@@ -167,16 +167,12 @@
     mode: 'development' | 'production';
     minify?: boolean;
     baseUrl: string;
-<<<<<<< HEAD
+    routerRoot: string;
   }): Promise<{
     serverManifest: ExpoRouterServerManifestV1;
     manifest: ExpoRouterRuntimeManifest;
     renderAsync: (path: string) => Promise<string>;
   }> {
-=======
-    routerRoot: string;
-  }) {
->>>>>>> 8346be68
     const url = this.getDevServerUrl()!;
 
     const { getStaticContent, getManifest, getBuildTimeServerManifestAsync } =
@@ -207,11 +203,8 @@
     baseUrl,
     mainModuleName,
     isExporting,
-<<<<<<< HEAD
     asyncRoutes,
-=======
     routerRoot,
->>>>>>> 8346be68
   }: {
     isExporting: boolean;
     mode: string;
@@ -219,11 +212,8 @@
     includeSourceMaps?: boolean;
     baseUrl?: string;
     mainModuleName?: string;
-<<<<<<< HEAD
     asyncRoutes: boolean;
-=======
     routerRoot: string;
->>>>>>> 8346be68
   }): Promise<{ artifacts: SerialAsset[]; assets?: AssetData[] }> {
     const devBundleUrlPathname = createBundleUrlPath({
       platform: 'web',
@@ -314,11 +304,8 @@
       mode: 'development' | 'production';
       minify?: boolean;
       baseUrl: string;
-<<<<<<< HEAD
       asyncRoutes: boolean;
-=======
       routerRoot: string;
->>>>>>> 8346be68
     }
   ) {
     const devBundleUrlPathname = createBundleUrlPath({
@@ -329,11 +316,8 @@
       lazy: shouldEnableAsyncImports(this.projectRoot),
       baseUrl,
       isExporting,
-<<<<<<< HEAD
       asyncRoutes,
-=======
       routerRoot,
->>>>>>> 8346be68
     });
 
     const bundleStaticHtml = async (): Promise<string> => {
@@ -355,11 +339,7 @@
     };
 
     const [{ artifacts: resources }, staticHtml] = await Promise.all([
-<<<<<<< HEAD
-      this.getStaticResourcesAsync({ isExporting, mode, minify, baseUrl, asyncRoutes }),
-=======
-      this.getStaticResourcesAsync({ isExporting, mode, minify, baseUrl, routerRoot }),
->>>>>>> 8346be68
+      this.getStaticResourcesAsync({ isExporting, mode, minify, baseUrl, asyncRoutes, routerRoot }),
       bundleStaticHtml(),
     ]);
     const content = serializeHtmlWithAssets({
@@ -486,13 +466,9 @@
 
       if (useServerRendering) {
         const baseUrl = getBaseUrlFromExpoConfig(exp);
-<<<<<<< HEAD
         const asyncRoutes = getAsyncRoutesFromExpoConfig(exp, options.mode ?? 'development', 'web');
-        const appDir = getRouterDirectoryWithManifest(this.projectRoot, exp);
-=======
         const routerRoot = getRouterDirectoryModuleIdWithManifest(this.projectRoot, exp);
         const appDir = path.join(this.projectRoot, routerRoot);
->>>>>>> 8346be68
         middleware.use(
           createRouteHandlerMiddleware(this.projectRoot, {
             ...options,
@@ -506,11 +482,8 @@
                 mode: options.mode ?? 'development',
                 minify: options.minify,
                 baseUrl,
-<<<<<<< HEAD
                 asyncRoutes,
-=======
                 routerRoot,
->>>>>>> 8346be68
               });
             },
           })
