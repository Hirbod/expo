--- conflicted
+++ resolved
@@ -22,7 +22,7 @@
 import { copyAsync, ensureDirectoryAsync } from '../utils/dir';
 import { env } from '../utils/env';
 import { setNodeEnv } from '../utils/nodeEnv';
-import { composeResourcesWithHtml } from '../start/server/metro/MetroBundlerDevServer';
+import { serializeHtmlWithAssets } from '../start/server/metro/serializeHtml';
 
 /**
  * The structure of the outputDir will be:
@@ -95,83 +95,19 @@
     dev,
   });
 
-<<<<<<< HEAD
-  // const bundleEntries = Object.entries(bundles);
-  // if (bundleEntries.length) {
-  //   // Log bundle size info to the user
-  //   printBundleSizes(
-  //     Object.fromEntries(
-  //       bundleEntries.map(([key, value]) => {
-  //         if (!dumpSourcemap) {
-  //           return [
-  //             key,
-  //             {
-  //               ...value,
-  //               // Remove source maps from the bundles if they aren't going to be written.
-  //               map: undefined,
-  //             },
-  //           ];
-  //         }
-
-  //         return [key, value];
-  //       })
-  //     )
-  //   );
-  // }
-
   // Write the JS bundles to disk, and get the bundle file names (this could change with async chunk loading support).
+  // const { hashes, fileNames } = await writeBundlesAsync({
+  //   bundles,
+  //   useServerRendering,
+  //   outputDir: bundlesPath,
+  // });
   await writeBundlesAsync({
     bundles,
     useServerRendering,
     outputDir: outputPath,
-    includeMaps: dumpSourcemap,
+    includeMaps: sourceMaps,
   });
 
-  Log.log('Finished saving JS Bundles');
-
-  if (platforms.includes('web')) {
-    if (useServerRendering) {
-      await unstable_exportStaticAsync(projectRoot, {
-        outputDir: outputPath,
-        minify,
-        basePath,
-        includeMaps: dumpSourcemap,
-        // @ts-expect-error: server not on type yet
-        exportServer: exp.web?.output === 'server',
-      });
-      Log.log('Finished saving static files');
-    } else {
-      // TODO: Unify with exportStaticAsync
-      // TODO: Maybe move to the serializer.
-      let html = await composeResourcesWithHtml({
-        mode: 'production',
-        resources: bundles.web!.artifacts,
-        template: await createTemplateHtmlFromExpoConfigAsync(projectRoot, {
-          scripts: [],
-          cssLinks: [],
-        }),
-        basePath,
-      });
-
-      // Add the favicon assets to the HTML.
-      const modifyHtml = await getVirtualFaviconAssetsAsync(projectRoot, {
-        outputDir,
-        basePath,
-      });
-      if (modifyHtml) {
-        html = modifyHtml(html);
-      }
-      // Generate SPA-styled HTML file.
-      // If web exists, then write the template HTML file.
-      await fs.promises.writeFile(path.join(staticFolder, 'index.html'), html);
-    }
-=======
-  // Write the JS bundles to disk, and get the bundle file names (this could change with async chunk loading support).
-  const { hashes, fileNames } = await writeBundlesAsync({
-    bundles,
-    useServerRendering,
-    outputDir: bundlesPath,
-  });
   const bundleEntries = Object.entries(bundles);
   if (bundleEntries.length) {
     // Log bundle size info to the user
@@ -193,18 +129,11 @@
         })
       )
     );
->>>>>>> 8cbcf0e7
 
     Log.log('Finished saving JS Bundles');
 
-<<<<<<< HEAD
-  // Can be empty during web-only SSG.
-  // TODO: Use same asset system across platforms again.
-  if (Object.keys(bundles).length) {
-=======
     // Can be empty during web-only SSG.
     // TODO: Use same asset system across platforms again.
->>>>>>> 8cbcf0e7
     const { assets, embeddedHashSet } = await exportAssetsAsync(projectRoot, {
       exp,
       outputDir: staticFolder,
@@ -231,25 +160,14 @@
     );
 
     // build source maps
-<<<<<<< HEAD
-    if (dumpSourcemap) {
-      // Log.log('Dumping source maps');
+    if (sourceMaps) {
+      Log.log('Emitting source maps');
       // await writeSourceMapsAsync({
       //   bundles,
       //   hashes,
       //   outputDir: bundlesPath,
       //   fileNames,
       // });
-=======
-    if (sourceMaps) {
-      Log.log('Emitting source maps');
-      await writeSourceMapsAsync({
-        bundles,
-        hashes,
-        outputDir: bundlesPath,
-        fileNames,
-      });
->>>>>>> 8cbcf0e7
 
       Log.log('Preparing additional debugging files');
       // If we output source maps, then add a debug HTML file which the user can open in
@@ -282,15 +200,18 @@
     });
     Log.log('Finished saving static files');
   } else {
-    const cssLinks = await exportCssAssetsAsync({
-      outputDir,
-      bundles,
-      baseUrl,
-    });
-    let html = await createTemplateHtmlFromExpoConfigAsync(projectRoot, {
-      scripts: [`${baseUrl}/bundles/${fileNames.web}`],
-      cssLinks,
-    });
+    // TODO: Unify with exportStaticAsync
+    // TODO: Maybe move to the serializer.
+    let html = await serializeHtmlWithAssets({
+      mode: 'production',
+      resources: bundles.web!.artifacts,
+      template: await createTemplateHtmlFromExpoConfigAsync(projectRoot, {
+        scripts: [],
+        cssLinks: [],
+      }),
+      baseUrl,
+    });
+
     // Add the favicon assets to the HTML.
     const modifyHtml = await getVirtualFaviconAssetsAsync(projectRoot, {
       outputDir,
