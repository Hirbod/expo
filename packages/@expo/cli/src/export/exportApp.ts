--- conflicted
+++ resolved
@@ -150,11 +150,8 @@
         includeSourceMaps: sourceMaps,
         // @ts-expect-error: server not on type yet
         exportServer: exp.web?.output === 'server',
-<<<<<<< HEAD
         asyncRoutes: getAsyncRoutesFromExpoConfig(exp, dev ? 'development' : 'production', 'web'),
-=======
         routerRoot: getRouterDirectoryModuleIdWithManifest(projectRoot, exp),
->>>>>>> 8346be68
       });
     } else {
       // TODO: Unify with exportStaticAsync
