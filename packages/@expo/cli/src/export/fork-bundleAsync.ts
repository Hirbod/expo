import { ExpoConfig, getConfigFilePaths, Platform, ProjectConfig } from '@expo/config';
import { LoadOptions } from '@expo/metro-config';
import { SerialAsset } from '@expo/metro-config/build/serializer/serializerAssets';
import assert from 'assert';
import Metro, { MixedOutput, Module, ReadOnlyGraph } from 'metro';
import getMetroAssets from 'metro/src/DeltaBundler/Serializers/getAssets';
import type { TransformInputOptions } from 'metro/src/DeltaBundler/types';
import IncrementalBundler from 'metro/src/IncrementalBundler';
import Server from 'metro/src/Server';
import splitBundleOptions from 'metro/src/lib/splitBundleOptions';
import type {
  ResolverInputOptions,
  BundleOptions as MetroBundleOptions,
} from 'metro/src/shared/types';
import { ConfigT } from 'metro-config';
import path from 'path';

import { isEnableHermesManaged, maybeThrowFromInconsistentEngineAsync } from './exportHermes';
import { loadMetroConfigAsync } from '../start/server/metro/instantiateMetro';
import { getEntryWithServerRoot } from '../start/server/middleware/ManifestMiddleware';
import {
  ExpoMetroBundleOptions,
<<<<<<< HEAD
  getAsyncRoutesFromExpoConfig,
  getBaseUrlFromExpoConfig,
  getMetroDirectBundleOptions,
=======
  getMetroDirectBundleOptionsForExpoConfig,
>>>>>>> 8346be68
} from '../start/server/middleware/metroOptions';

export type MetroDevServerOptions = LoadOptions;

export type BundleOptions = {
  entryPoint: string;
  platform: 'android' | 'ios' | 'web';
  dev?: boolean;
  minify?: boolean;
  sourceMapUrl?: string;
  sourcemaps?: boolean;
};
export type BundleAssetWithFileHashes = Metro.AssetData & {
  fileHashes: string[]; // added by the hashAssets asset plugin
};
export type BundleOutput = {
  artifacts: SerialAsset[];
  assets: readonly BundleAssetWithFileHashes[];
};

let nextBuildID = 0;

async function assertEngineMismatchAsync(
  projectRoot: string,
  exp: Pick<ExpoConfig, 'ios' | 'android' | 'jsEngine'>,
  platform: Platform
) {
  const isHermesManaged = isEnableHermesManaged(exp, platform);

  const paths = getConfigFilePaths(projectRoot);
  const configFilePath = paths.dynamicConfigPath ?? paths.staticConfigPath ?? 'app.json';
  await maybeThrowFromInconsistentEngineAsync(
    projectRoot,
    configFilePath,
    platform,
    isHermesManaged
  );
}

export async function createBundlesAsync(
  projectRoot: string,
  projectConfig: ProjectConfig,
  bundleOptions: {
    clear?: boolean;
    maxWorkers?: number;
    platforms: Platform[];
    dev?: boolean;
    minify?: boolean;
    sourcemaps?: boolean;
    entryPoint?: string;
  }
): Promise<Partial<Record<Platform, BundleOutput>>> {
  if (!bundleOptions.platforms.length) {
    return {};
  }
  const { exp, pkg } = projectConfig;

  const bundles = await bundleProductionMetroClientAsync(
    projectRoot,
    exp,
    {
      // If not legacy, ignore the target option to prevent warnings from being thrown.
      resetCache: bundleOptions.clear,
      maxWorkers: bundleOptions.maxWorkers,
    },
    bundleOptions.platforms.map((platform: Platform) => ({
      platform,
      entryPoint:
        bundleOptions.entryPoint ?? getEntryWithServerRoot(projectRoot, { platform, pkg }),
      sourcemaps: bundleOptions.sourcemaps,
      minify: bundleOptions.minify,
      dev: bundleOptions.dev,
    }))
  );

  // { ios: bundle, android: bundle }
  return bundleOptions.platforms.reduce<Partial<Record<Platform, BundleOutput>>>(
    (prev, platform, index) => ({
      ...prev,
      [platform]: bundles[index],
    }),
    {}
  );
}

async function bundleProductionMetroClientAsync(
  projectRoot: string,
  expoConfig: ExpoConfig,
  metroOptions: MetroDevServerOptions,
  bundles: BundleOptions[]
): Promise<BundleOutput[]> {
  // Assert early so the user doesn't have to wait until bundling is complete to find out that
  // Hermes won't be available.
  await Promise.all(
    bundles.map(({ platform }) => assertEngineMismatchAsync(projectRoot, expoConfig, platform))
  );

  const { config, reporter } = await loadMetroConfigAsync(projectRoot, metroOptions, {
    exp: expoConfig,
    isExporting: true,
  });

  const metroServer = await Metro.runMetro(config, {
    watch: false,
  });

  const buildAsync = async (bundle: BundleOptions): Promise<BundleOutput> => {
    const buildID = `bundle_${nextBuildID++}_${bundle.platform}`;
    const isHermes = isEnableHermesManaged(expoConfig, bundle.platform);
    if (isHermes) {
      await assertEngineMismatchAsync(projectRoot, expoConfig, bundle.platform);
    }
    const bundleOptions: MetroBundleOptions = {
      ...Server.DEFAULT_BUNDLE_OPTIONS,
      sourceMapUrl: bundle.sourceMapUrl,
      ...getMetroDirectBundleOptionsForExpoConfig(projectRoot, expoConfig, {
        mainModuleName: bundle.entryPoint,
        platform: bundle.platform,
        mode: bundle.dev ? 'development' : 'production',
        engine: isHermes ? 'hermes' : undefined,
        serializerIncludeMaps: bundle.sourcemaps,
        // Bundle splitting on web-only for now.
        // serializerOutput: bundle.platform === 'web' ? 'static' : undefined,
        serializerOutput: 'static',
        serializerIncludeBytecode: isHermes,
        isExporting: true,
        asyncRoutes: getAsyncRoutesFromExpoConfig(
          expoConfig,
          bundle.dev ? 'development' : 'production',
          bundle.platform
        ),
      }),
      bundleType: 'bundle',
      inlineSourceMap: false,
      createModuleIdFactory: config.serializer.createModuleIdFactory,
      onProgress: (transformedFileCount: number, totalFileCount: number) => {
        reporter.update({
          buildID,
          type: 'bundle_transform_progressed',
          transformedFileCount,
          totalFileCount,
        });
      },
    };

    const bundleDetails = {
      ...bundleOptions,
      buildID,
    };
    reporter.update({
      buildID,
      type: 'bundle_build_started',
      bundleDetails,
    });
    try {
      const artifacts = await forkMetroBuildAsync(metroServer, bundleOptions);
      reporter.update({
        buildID,
        type: 'bundle_build_done',
      });
      return artifacts;
    } catch (error) {
      reporter.update({
        buildID,
        type: 'bundle_build_failed',
      });

      throw error;
    }
  };

  try {
    return await Promise.all(bundles.map((bundle) => buildAsync(bundle)));
  } catch (error) {
    // New line so errors don't show up inline with the progress bar
    console.log('');
    throw error;
  } finally {
    metroServer.end();
  }
}

// Forked out of Metro because the `this._getServerRootDir()` doesn't match the development
// behavior.
export async function getAssets(
  metro: Metro.Server,
  options: MetroBundleOptions
): Promise<readonly BundleAssetWithFileHashes[]> {
  const { entryFile, onProgress, resolverOptions, transformOptions } = splitBundleOptions(options);

  // @ts-expect-error: _bundler isn't exposed on the type.
  const dependencies = await metro._bundler.getDependencies(
    [entryFile],
    transformOptions,
    resolverOptions,
    { onProgress, shallow: false, lazy: false }
  );

  // @ts-expect-error
  const _config = metro._config as ConfigT;

  return getMetroAssets(dependencies, {
    processModuleFilter: _config.serializer.processModuleFilter,
    assetPlugins: _config.transformer.assetPlugins,
    platform: transformOptions.platform!,
    projectRoot: _config.projectRoot, // this._getServerRootDir(),
    publicPath: _config.transformer.publicPath,
  });
}

function isMetroServerInstance(metro: Metro.Server): metro is Metro.Server & {
  _shouldAddModuleToIgnoreList: (module: Module<MixedOutput>) => boolean;
  _bundler: IncrementalBundler;
  _config: ConfigT;
  _createModuleId: (path: string) => number;
  _resolveRelativePath(
    filePath: string,
    {
      relativeTo,
      resolverOptions,
      transformOptions,
    }: {
      relativeTo: 'project' | 'server';
      resolverOptions: ResolverInputOptions;
      transformOptions: TransformInputOptions;
    }
  ): Promise<string>;
  _getEntryPointAbsolutePath(entryFile: string): string;
  _getSortedModules(graph: ReadOnlyGraph): Module<MixedOutput>[];
} {
  return '_shouldAddModuleToIgnoreList' in metro;
}

async function forkMetroBuildAsync(
  metro: Metro.Server,
  options: ExpoMetroBundleOptions
): Promise<{ artifacts: SerialAsset[]; assets: readonly BundleAssetWithFileHashes[] }> {
  if (!isMetroServerInstance(metro)) {
    throw new Error('Expected Metro server instance to have private functions exposed.');
  }

  if (options.serializerOptions?.output !== 'static') {
    throw new Error('Only multi-serializer output is supported.');
  }

  const {
    entryFile,
    graphOptions,
    onProgress,
    resolverOptions,
    serializerOptions,
    transformOptions,
  } = splitBundleOptions(options);

  const { prepend, graph } = await metro._bundler.buildGraph(
    entryFile,
    transformOptions,
    resolverOptions,
    {
      onProgress,
      shallow: graphOptions.shallow,
      // @ts-expect-error
      lazy: graphOptions.lazy,
    }
  );

  const entryPoint = metro._getEntryPointAbsolutePath(entryFile);

  const bundleOptions = {
    asyncRequireModulePath: await metro._resolveRelativePath(
      metro._config.transformer.asyncRequireModulePath,
      {
        relativeTo: 'project',
        resolverOptions,
        transformOptions,
      }
    ),
    processModuleFilter: metro._config.serializer.processModuleFilter,
    createModuleId: metro._createModuleId,
    getRunModuleStatement: metro._config.serializer.getRunModuleStatement,
    dev: transformOptions.dev,
    includeAsyncPaths: graphOptions.lazy,
    projectRoot: metro._config.projectRoot,
    modulesOnly: serializerOptions.modulesOnly,
    runBeforeMainModule: metro._config.serializer.getModulesRunBeforeMainModule(
      path.relative(metro._config.projectRoot, entryPoint)
    ),
    runModule: serializerOptions.runModule,
    sourceMapUrl: serializerOptions.sourceMapUrl,
    sourceUrl: serializerOptions.sourceUrl,
    inlineSourceMap: serializerOptions.inlineSourceMap,
    serverRoot: metro._config.server.unstable_serverRoot ?? metro._config.projectRoot,
    shouldAddToIgnoreList: (module: Module<MixedOutput>) =>
      metro._shouldAddModuleToIgnoreList(module),
    // Custom options we pass to the serializer to emulate the URL query parameters.
    serializerOptions: options.serializerOptions,
  };

  const bundle = await metro._config.serializer.customSerializer!(
    entryPoint,
    // @ts-expect-error: Metro is typed incorrectly
    prepend,
    graph,
    bundleOptions
  );

  try {
    const parsed = typeof bundle === 'string' ? JSON.parse(bundle) : bundle;

    assert(
      'artifacts' in parsed && Array.isArray(parsed.artifacts),
      'Expected serializer to return an object with key artifacts to contain an array of serial assets.'
    );
    return parsed;
  } catch (error: any) {
    throw new Error(
      'Serializer did not return expected format. The project copy of `expo/metro-config` may be out of date. Error: ' +
        error.message
    );
  }
}<|MERGE_RESOLUTION|>--- conflicted
+++ resolved
@@ -20,13 +20,7 @@
 import { getEntryWithServerRoot } from '../start/server/middleware/ManifestMiddleware';
 import {
   ExpoMetroBundleOptions,
-<<<<<<< HEAD
-  getAsyncRoutesFromExpoConfig,
-  getBaseUrlFromExpoConfig,
-  getMetroDirectBundleOptions,
-=======
   getMetroDirectBundleOptionsForExpoConfig,
->>>>>>> 8346be68
 } from '../start/server/middleware/metroOptions';
 
 export type MetroDevServerOptions = LoadOptions;
@@ -153,11 +147,6 @@
         serializerOutput: 'static',
         serializerIncludeBytecode: isHermes,
         isExporting: true,
-        asyncRoutes: getAsyncRoutesFromExpoConfig(
-          expoConfig,
-          bundle.dev ? 'development' : 'production',
-          bundle.platform
-        ),
       }),
       bundleType: 'bundle',
       inlineSourceMap: false,
