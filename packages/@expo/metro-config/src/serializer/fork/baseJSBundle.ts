--- conflicted
+++ resolved
@@ -50,11 +50,7 @@
 
 export function getSplitChunksOption(
   graph: Pick<ReadOnlyGraph, 'transformOptions'>,
-<<<<<<< HEAD
-  options: SerializerOptions
-=======
   options: Pick<SerializerOptions, 'includeAsyncPaths' | 'sourceUrl'>
->>>>>>> f0aa1fd9
 ): boolean {
   // Only enable when the entire bundle is being split, and only run on web.
   return !options.includeAsyncPaths && getPlatformOption(graph, options) === 'web';
@@ -62,16 +58,6 @@
 
 export function getBaseUrlOption(
   graph: Pick<ReadOnlyGraph, 'transformOptions'>,
-<<<<<<< HEAD
-  options: SerializerOptions
-): string {
-  const baseUrl = graph.transformOptions.customTransformOptions?.baseUrl;
-  if (typeof baseUrl === 'string') {
-    // This tells us that the value came over a URL and may be encoded.
-    // @ts-expect-error
-    const mayBeEncoded = options.serializerOptions == null;
-    return mayBeEncoded ? decodeURI(baseUrl) : baseUrl;
-=======
   options: Pick<ExpoSerializerOptions, 'serializerOptions'>
 ): string {
   const baseUrl = graph.transformOptions?.customTransformOptions?.baseUrl;
@@ -81,7 +67,6 @@
     const option = mayBeEncoded ? decodeURIComponent(baseUrl) : baseUrl;
 
     return option.replace(/\/+$/, '') + '/';
->>>>>>> f0aa1fd9
   }
   return '/';
 }
@@ -109,11 +94,7 @@
   entryPoint: string,
   preModules: readonly Module[],
   dependencies: Module<MixedOutput>[],
-<<<<<<< HEAD
-  options: SerializerOptions & { platform: string; baseUrl: string; splitChunks: boolean }
-=======
   options: ExpoSerializerOptions & { platform: string; baseUrl: string; splitChunks: boolean }
->>>>>>> f0aa1fd9
 ): Bundle {
   for (const module of dependencies) {
     options.createModuleId(module.path);
